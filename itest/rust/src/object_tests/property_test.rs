/*
 * Copyright (c) godot-rust; Bromeon and contributors.
 * This Source Code Form is subject to the terms of the Mozilla Public
 * License, v. 2.0. If a copy of the MPL was not distributed with this
 * file, You can obtain one at https://mozilla.org/MPL/2.0/.
 */

use godot::builtin::{dict, Color, Dictionary, GString, Variant, VariantType};
use godot::classes::{INode, IRefCounted, Node, Object, RefCounted, Resource, Texture};
use godot::global::{PropertyHint, PropertyUsageFlags};
use godot::meta::{GodotConvert, PropertyHintInfo, ToGodot};
use godot::obj::{Base, EngineBitfield, EngineEnum, Gd, NewAlloc, NewGd};
use godot::register::property::{Export, Var};
use godot::register::{godot_api, Export, GodotClass, GodotConvert, Var};
use godot::test::itest;

// No tests currently, tests using these classes are in Godot scripts.

#[derive(GodotClass)]
#[class(base=Node)]
struct HasProperty {
    #[var]
    int_val: i32,

    #[var(get = get_int_val_read)]
    int_val_read: i32,

    #[var(set = set_int_val_write)]
    int_val_write: i32,

    #[var(get = get_int_val_rw, set = set_int_val_rw)]
    int_val_rw: i32,

    #[var(get = get_int_val_getter, set)]
    int_val_getter: i32,

    #[var(get, set = set_int_val_setter)]
    int_val_setter: i32,

    #[var(get = get_string_val, set = set_string_val)]
    string_val: GString,

    #[var(get = get_object_val, set = set_object_val)]
    object_val: Option<Gd<Object>>,

    #[var]
    texture_val: Gd<Texture>,

    #[var(get = get_texture_val, set = set_texture_val, hint = RESOURCE_TYPE, hint_string = "Texture")]
    texture_val_rw: Option<Gd<Texture>>,
}

#[godot_api]
impl HasProperty {
    #[func]
    pub fn get_int_val_read(&self) -> i32 {
        self.int_val_read
    }

    #[func]
    pub fn set_int_val_write(&mut self, val: i32) {
        self.int_val_write = val;
    }

    // Odd name to make sure it doesn't interfere with "get_*".
    #[func]
    pub fn retrieve_int_val_write(&mut self) -> i32 {
        self.int_val_write
    }

    #[func]
    pub fn get_int_val_rw(&self) -> i32 {
        self.int_val_rw
    }

    #[func]
    pub fn set_int_val_rw(&mut self, val: i32) {
        self.int_val_rw = val;
    }

    #[func]
    pub fn get_int_val_getter(&self) -> i32 {
        self.int_val_getter
    }

    #[func]
    pub fn set_int_val_setter(&mut self, val: i32) {
        self.int_val_setter = val;
    }

    #[func]
    pub fn get_string_val(&self) -> GString {
        self.string_val.clone()
    }

    #[func]
    pub fn set_string_val(&mut self, val: GString) {
        self.string_val = val;
    }

    #[func]
    pub fn get_object_val(&self) -> Variant {
        if let Some(object_val) = self.object_val.as_ref() {
            object_val.to_variant()
        } else {
            Variant::nil()
        }
    }

    #[func]
    pub fn set_object_val(&mut self, val: Gd<Object>) {
        self.object_val = Some(val);
    }

    #[func]
    pub fn get_texture_val_rw(&self) -> Variant {
        if let Some(texture_val) = self.texture_val_rw.as_ref() {
            texture_val.to_variant()
        } else {
            Variant::nil()
        }
    }

    #[func]
    pub fn set_texture_val_rw(&mut self, val: Gd<Texture>) {
        self.texture_val_rw = Some(val);
    }
}

#[godot_api]
impl INode for HasProperty {
    fn init(_base: Base<Node>) -> Self {
        HasProperty {
            int_val: 0,
            int_val_read: 2,
            int_val_write: 0,
            int_val_rw: 0,
            int_val_getter: 0,
            int_val_setter: 0,
            object_val: None,
            string_val: GString::new(),
            texture_val: Texture::new_gd(),
            texture_val_rw: None,
        }
    }
}

#[derive(Default, Copy, Clone)]
#[repr(i64)]
enum SomeCStyleEnum {
    #[default]
    A = 0,
    B = 1,
    C = 2,
}

impl GodotConvert for SomeCStyleEnum {
    type Via = i64;
}

impl Var for SomeCStyleEnum {
    fn get_property(&self) -> Self::Via {
        (*self) as i64
    }

    fn set_property(&mut self, value: Self::Via) {
        match value {
            0 => *self = Self::A,
            1 => *self = Self::B,
            2 => *self = Self::C,
            other => panic!("unexpected variant {other}"),
        }
    }
}

impl Export for SomeCStyleEnum {
    fn export_hint() -> PropertyHintInfo {
        PropertyHintInfo {
            hint: PropertyHint::ENUM,
            hint_string: GString::from("A,B,C"),
        }
    }
}

#[derive(Default)]
struct NotExportable {
    a: i64,
    b: i64,
}

impl GodotConvert for NotExportable {
    type Via = Dictionary;
}

impl Var for NotExportable {
    fn get_property(&self) -> Self::Via {
        dict! {
            "a": self.a,
            "b": self.b
        }
    }

    fn set_property(&mut self, value: Self::Via) {
        let a = value.get("a").unwrap().to::<i64>();
        let b = value.get("b").unwrap().to::<i64>();

        self.a = a;
        self.b = b;
    }
}

#[derive(GodotClass)]
#[class(init)]
struct HasCustomProperty {
    #[export]
    some_c_style_enum: SomeCStyleEnum,
    #[var]
    not_exportable: NotExportable,
}

#[godot_api]
impl HasCustomProperty {
    #[func]
    fn enum_as_string(&self) -> GString {
        use SomeCStyleEnum::*;

        match self.some_c_style_enum {
            A => GString::from("A"),
            B => GString::from("B"),
            C => GString::from("C"),
        }
    }
}

// These should all compile, but we can't easily test that they look right at the moment.
#[derive(GodotClass)]
#[class(no_init)]
struct CheckAllExports {
    #[export]
    normal: GString,

    // `suffix = "px"` should be in the third slot to test that key-value pairs in that position no longer error.
    #[export(range = (0.0, 10.0, suffix = "px", or_greater, or_less, exp, degrees, hide_slider))]
    range_exported: f64,

    #[export(range = (0.0, 10.0, 0.2, or_greater, or_less, exp, radians_as_degrees, hide_slider))]
    range_exported_with_step: f64,

    #[export(enum = (A = 10, B, C, D = 20))]
    enum_exported: i64,

    #[export(exp_easing)]
    exp_easing_no_options: f64,

    #[export(exp_easing = (attenuation, positive_only))]
    exp_easing_with_options: f64,

    #[export(flags = (A = 1, B = 2, C = 4, D = 8, CD = 12, BC = 6))]
    flags: u32,

    #[export(flags_2d_physics)]
    flags_2d_physics: u32,

    #[export(flags_2d_render)]
    flags_2d_render: u32,

    #[export(flags_2d_navigation)]
    flags_2d_navigation: u32,

    #[export(flags_3d_physics)]
    flags_3d_physics: u32,

    #[export(flags_3d_render)]
    flags_3d_render: u32,

    #[export(flags_3d_navigation)]
    flags_3d_navigation: u32,

    #[export(file)]
    file_no_filter: GString,

    #[export(file = "*.jpg")]
    file_filter: GString,

    #[export(global_file)]
    global_file_no_filter: GString,

    #[export(global_file = "*.txt")]
    global_file_filter: GString,

    #[export(dir)]
    dir: GString,

    #[export(global_dir)]
    global_dir: GString,

    #[export(multiline)]
    multiline: GString,

    #[export(placeholder = "placeholder")]
    placeholder: GString,

    #[export(color_no_alpha)]
    color_no_alpha: Color,
}

#[derive(GodotConvert, Var, Export, Eq, PartialEq, Debug)]
#[godot(via = i64)]
#[repr(i64)]
pub enum TestEnum {
    A = 0,
    B = 1,
    C = 2,
}

#[derive(GodotConvert, Var)]
#[godot(via = i64)]
pub enum Behavior {
    Peaceful,
    Defend,
    Aggressive = (3 + 4),
}

#[derive(GodotConvert, Var)]
#[godot(via = GString)]
pub enum StrBehavior {
    Peaceful,
    Defend,
    Aggressive = (3 + 4),
}

#[derive(GodotClass)]
#[class(no_init)]
pub struct DeriveProperty {
    #[var]
    pub my_enum: TestEnum,
}

#[itest]
fn derive_property() {
    let mut class = DeriveProperty {
        my_enum: TestEnum::B,
    };
    assert_eq!(class.get_my_enum(), TestEnum::B as i64);

    class.set_my_enum(TestEnum::C as i64);
    assert_eq!(class.my_enum, TestEnum::C);
}

// Regression test for https://github.com/godot-rust/gdext/issues/1009.
#[itest]
fn enum_var_hint() {
    let int_prop = <Behavior as Var>::var_hint();
    assert_eq!(int_prop.hint, PropertyHint::ENUM);
    assert_eq!(
        int_prop.hint_string,
        "Peaceful:0,Defend:1,Aggressive:7".into()
    );

    let str_prop = <StrBehavior as Var>::var_hint();
    assert_eq!(str_prop.hint, PropertyHint::ENUM);
    assert_eq!(str_prop.hint_string, "Peaceful,Defend,Aggressive".into());
}

#[derive(GodotClass)]
pub struct DeriveExport {
    #[export]
    pub my_enum: TestEnum,

    // Tests also qualified base path (type inference of Base<T> without #[hint]).
    pub base: Base<RefCounted>,
}

#[godot_api]
impl IRefCounted for DeriveExport {
    fn init(base: Base<Self::Base>) -> Self {
        Self {
            my_enum: TestEnum::B,
            base,
        }
    }
}

#[itest]
fn derive_export() {
    let class = DeriveExport::new_gd();

    let property = class
        .get_property_list()
        .iter_shared()
        .find(|c| c.get_or_nil("name") == "my_enum".to_variant())
        .unwrap();
    // `class_name` should be empty for non-Object variants.
    check_property(&property, "class_name", "");
    check_property(&property, "type", VariantType::INT.ord());
    check_property(&property, "hint", PropertyHint::ENUM.ord());
    check_property(&property, "hint_string", "A:0,B:1,C:2");
    check_property(&property, "usage", PropertyUsageFlags::DEFAULT.ord());
}

#[derive(GodotClass)]
#[class(init, base=Resource)]
pub struct CustomResource {}

#[derive(GodotClass)]
#[class(init, base=Resource, rename=NewNameCustomResource)]
pub struct RenamedCustomResource {}

#[derive(GodotClass)]
#[class(init, base=Node)]
pub struct ExportResource {
    #[export]
    #[var(usage_flags=[DEFAULT, EDITOR_INSTANTIATE_OBJECT])]
    pub my_resource: Option<Gd<CustomResource>>,

    #[export]
    pub renamed_resource: Option<Gd<RenamedCustomResource>>,
}

#[itest]
fn export_resource() {
    let class = ExportResource::new_alloc();

    let property = class
        .get_property_list()
        .iter_shared()
        .find(|c| c.get_or_nil("name") == "my_resource".to_variant())
        .unwrap();
    check_property(&property, "class_name", "CustomResource");
    check_property(&property, "type", VariantType::OBJECT.ord());
    check_property(&property, "hint", PropertyHint::RESOURCE_TYPE.ord());
    check_property(&property, "hint_string", "CustomResource");
    check_property(
        &property,
        "usage",
        PropertyUsageFlags::DEFAULT.ord() | PropertyUsageFlags::EDITOR_INSTANTIATE_OBJECT.ord(),
    );

    let property = class
        .get_property_list()
        .iter_shared()
        .find(|c| c.get_or_nil("name") == "renamed_resource".to_variant())
        .unwrap();
    check_property(&property, "class_name", "NewNameCustomResource");
    check_property(&property, "type", VariantType::OBJECT.ord());
    check_property(&property, "hint", PropertyHint::RESOURCE_TYPE.ord());
    check_property(&property, "hint_string", "NewNameCustomResource");
    check_property(&property, "usage", PropertyUsageFlags::DEFAULT.ord());

    class.free();
}

#[derive(GodotClass)]
#[class(init)]
struct ExportOverride {
    // This is really a nonsensical set of values, but they're different from what `#[export]` here would generate.
    // So we should be able to ensure that we can override the values `#[export]` generates.
    #[export]
    #[var(
        hint = GLOBAL_FILE,
        hint_string = "SomethingRandom",
        usage_flags = [GROUP],
    )]
    resource: Option<Gd<Resource>>,
}

#[itest]
fn override_export() {
    let class = ExportOverride::new_gd();

    let property = class
        .get_property_list()
        .iter_shared()
        .find(|c| c.get_or_nil("name") == "resource".to_variant())
        .unwrap();

    check_property(&property, "hint", PropertyHint::GLOBAL_FILE.ord());
    check_property(&property, "hint_string", "SomethingRandom");
    check_property(&property, "usage", PropertyUsageFlags::GROUP.ord());
}

fn check_property(property: &Dictionary, key: &str, expected: impl ToGodot) {
    assert_eq!(property.get_or_nil(key), expected.to_variant());
}

<<<<<<< HEAD
// ---------------------------------------------------------------

#[derive(GodotClass)]
#[class(base=Node, init)]
struct NotifyTest {
    #[var(notify = on_change)]
    a: i32,
    #[var(notify = on_change)]
    b: i32,

    pub call_count: u32,
}

impl NotifyTest {
    fn on_change(&mut self) {
        self.call_count += 1;
    }
}

#[itest]
fn test_var_notify() {
    let mut class = NotifyTest::new_alloc();

    assert_eq!(class.bind().call_count, 0);

    class.call("set_a", &[3.to_variant()]);
    assert_eq!(class.bind().a, 3);
    assert_eq!(class.bind().call_count, 1);

    class.call("set_b", &[5.to_variant()]);
    assert_eq!(class.bind().b, 5);
    assert_eq!(class.bind().call_count, 2);

    class.free();
}

// ---------------------------------------------------------------

#[derive(GodotClass)]
#[class(base=Node, init)]
struct SetExTest {
    #[var(set_ex = custom_set)]
    a: i32,
    #[var(set_ex = custom_set)]
    b: i32,

    pub call_count: u32,
}

impl SetExTest {
    fn custom_set<T>(&mut self, update: godot::meta::property_update::PropertyUpdate<Self, T>) {
        // pre-set checks

        update.set(self);

        // post-set actions
        self.call_count += 1;
    }
}

#[itest]
fn test_var_set_ex() {
    let mut class = NotifyTest::new_alloc();

    assert_eq!(class.bind().call_count, 0);

    class.call("set_a", &[3.to_variant()]);
    assert_eq!(class.bind().a, 3);
    assert_eq!(class.bind().call_count, 1);

    class.call("set_b", &[5.to_variant()]);
    assert_eq!(class.bind().b, 5);
    assert_eq!(class.bind().call_count, 2);

    class.free();
}

// ---------------------------------------------------------------
=======
// ----------------------------------------------------------------------------------------------------------------------------------------------

#[derive(GodotClass)]
#[class(base=Node, init)]
struct RenamedFunc {
    #[var(get = get_int_val, set = set_int_val)]
    int_val: i32,
}

#[godot_api]
impl RenamedFunc {
    #[func(rename=f1)]
    pub fn get_int_val(&self) -> i32 {
        self.int_val
    }

    #[func(rename=f2)]
    pub fn set_int_val(&mut self, val: i32) {
        self.int_val = val;
    }
}

#[itest]
fn test_var_with_renamed_funcs() {
    let mut obj = RenamedFunc::new_alloc();

    assert_eq!(obj.bind().int_val, 0);
    assert_eq!(obj.bind().get_int_val(), 0);
    assert_eq!(obj.call("f1", &[]).to::<i32>(), 0);
    assert_eq!(obj.get("int_val").to::<i32>(), 0);

    obj.bind_mut().int_val = 42;

    assert_eq!(obj.bind().int_val, 42);
    assert_eq!(obj.bind().get_int_val(), 42);
    assert_eq!(obj.call("f1", &[]).to::<i32>(), 42);
    assert_eq!(obj.get("int_val").to::<i32>(), 42);

    obj.call("f2", &[84.to_variant()]);

    assert_eq!(obj.bind().int_val, 84);
    assert_eq!(obj.bind().get_int_val(), 84);
    assert_eq!(obj.call("f1", &[]).to::<i32>(), 84);
    assert_eq!(obj.get("int_val").to::<i32>(), 84);

    obj.set("int_val", &128.to_variant());

    assert_eq!(obj.bind().int_val, 128);
    assert_eq!(obj.bind().get_int_val(), 128);
    assert_eq!(obj.call("f1", &[]).to::<i32>(), 128);
    assert_eq!(obj.get("int_val").to::<i32>(), 128);

    obj.free();
}
>>>>>>> 71bbfb86
<|MERGE_RESOLUTION|>--- conflicted
+++ resolved
@@ -483,7 +483,61 @@
     assert_eq!(property.get_or_nil(key), expected.to_variant());
 }
 
-<<<<<<< HEAD
+// ----------------------------------------------------------------------------------------------------------------------------------------------
+
+#[derive(GodotClass)]
+#[class(base=Node, init)]
+struct RenamedFunc {
+    #[var(get = get_int_val, set = set_int_val)]
+    int_val: i32,
+}
+
+#[godot_api]
+impl RenamedFunc {
+    #[func(rename=f1)]
+    pub fn get_int_val(&self) -> i32 {
+        self.int_val
+    }
+
+    #[func(rename=f2)]
+    pub fn set_int_val(&mut self, val: i32) {
+        self.int_val = val;
+    }
+}
+
+#[itest]
+fn test_var_with_renamed_funcs() {
+    let mut obj = RenamedFunc::new_alloc();
+
+    assert_eq!(obj.bind().int_val, 0);
+    assert_eq!(obj.bind().get_int_val(), 0);
+    assert_eq!(obj.call("f1", &[]).to::<i32>(), 0);
+    assert_eq!(obj.get("int_val").to::<i32>(), 0);
+
+    obj.bind_mut().int_val = 42;
+
+    assert_eq!(obj.bind().int_val, 42);
+    assert_eq!(obj.bind().get_int_val(), 42);
+    assert_eq!(obj.call("f1", &[]).to::<i32>(), 42);
+    assert_eq!(obj.get("int_val").to::<i32>(), 42);
+
+    obj.call("f2", &[84.to_variant()]);
+
+    assert_eq!(obj.bind().int_val, 84);
+    assert_eq!(obj.bind().get_int_val(), 84);
+    assert_eq!(obj.call("f1", &[]).to::<i32>(), 84);
+    assert_eq!(obj.get("int_val").to::<i32>(), 84);
+
+    obj.set("int_val", &128.to_variant());
+
+    assert_eq!(obj.bind().int_val, 128);
+    assert_eq!(obj.bind().get_int_val(), 128);
+    assert_eq!(obj.call("f1", &[]).to::<i32>(), 128);
+    assert_eq!(obj.get("int_val").to::<i32>(), 128);
+
+    obj.free();
+}
+
 // ---------------------------------------------------------------
 
 #[derive(GodotClass)]
@@ -561,60 +615,4 @@
     class.free();
 }
 
-// ---------------------------------------------------------------
-=======
-// ----------------------------------------------------------------------------------------------------------------------------------------------
-
-#[derive(GodotClass)]
-#[class(base=Node, init)]
-struct RenamedFunc {
-    #[var(get = get_int_val, set = set_int_val)]
-    int_val: i32,
-}
-
-#[godot_api]
-impl RenamedFunc {
-    #[func(rename=f1)]
-    pub fn get_int_val(&self) -> i32 {
-        self.int_val
-    }
-
-    #[func(rename=f2)]
-    pub fn set_int_val(&mut self, val: i32) {
-        self.int_val = val;
-    }
-}
-
-#[itest]
-fn test_var_with_renamed_funcs() {
-    let mut obj = RenamedFunc::new_alloc();
-
-    assert_eq!(obj.bind().int_val, 0);
-    assert_eq!(obj.bind().get_int_val(), 0);
-    assert_eq!(obj.call("f1", &[]).to::<i32>(), 0);
-    assert_eq!(obj.get("int_val").to::<i32>(), 0);
-
-    obj.bind_mut().int_val = 42;
-
-    assert_eq!(obj.bind().int_val, 42);
-    assert_eq!(obj.bind().get_int_val(), 42);
-    assert_eq!(obj.call("f1", &[]).to::<i32>(), 42);
-    assert_eq!(obj.get("int_val").to::<i32>(), 42);
-
-    obj.call("f2", &[84.to_variant()]);
-
-    assert_eq!(obj.bind().int_val, 84);
-    assert_eq!(obj.bind().get_int_val(), 84);
-    assert_eq!(obj.call("f1", &[]).to::<i32>(), 84);
-    assert_eq!(obj.get("int_val").to::<i32>(), 84);
-
-    obj.set("int_val", &128.to_variant());
-
-    assert_eq!(obj.bind().int_val, 128);
-    assert_eq!(obj.bind().get_int_val(), 128);
-    assert_eq!(obj.call("f1", &[]).to::<i32>(), 128);
-    assert_eq!(obj.get("int_val").to::<i32>(), 128);
-
-    obj.free();
-}
->>>>>>> 71bbfb86
+// ---------------------------------------------------------------